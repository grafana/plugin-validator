--- conflicted
+++ resolved
@@ -3,24 +3,17 @@
 WORKDIR /go/src/github.com/grafana/plugin-validator
 ADD . /go/src/github.com/grafana/plugin-validator
 
-<<<<<<< HEAD
 RUN apk add --no-cache git ca-certificates curl && \
     update-ca-certificates
-=======
-RUN apk update && \
-    apk add git curl ca-certificates
->>>>>>> 77ca2865
 
 RUN git clone https://github.com/magefile/mage --depth 1 && \
     cd mage && \
     go run bootstrap.go && \
     curl -sSfL https://raw.githubusercontent.com/golangci/golangci-lint/master/install.sh | sh -s -- -b $(go env GOPATH)/bin v1.51.1
 
-<<<<<<< HEAD
 RUN cd /go/src/github.com/grafana/plugin-validator && \
     mage -v build:ci && \
     ls -al bin
-
 
 FROM alpine:3.17
 RUN apk add --no-cache git ca-certificates curl wget python3 python3-dev py3-pip alpine-sdk && \
@@ -37,18 +30,6 @@
 # install semgrep
 RUN python3 -m pip install semgrep --ignore-installed
 
-=======
-RUN mage -v && \
-    ls -al bin
-
-FROM alpine:3.17
-RUN apk update && \
-    apk upgrade --available && \
-    apk add ca-certificates python3 python3-dev py3-pip alpine-sdk
-
-RUN python3 -m pip install semgrep --ignore-installed
-RUN wget -O - -q https://raw.githubusercontent.com/securego/gosec/master/install.sh | sh -s v2.14.0
->>>>>>> 77ca2865
 WORKDIR /app
 COPY --from=builder /go/src/github.com/grafana/plugin-validator/bin bin
 COPY --from=builder /go/src/github.com/grafana/plugin-validator/config config
