package main

import (
	"fmt"
<<<<<<< HEAD
=======
	"io"
	"net/http"
>>>>>>> 3379f39e
	"os"
)

func main() {

	fmt.Println(`
     888                                               888                888
     888                                               888                888
     888                                               888                888
 .d88888 .d88b. 88888b. 888d888 .d88b.  .d8888b 8888b. 888888 .d88b.  .d88888
d88" 888d8P  Y8b888 "88b888P"  d8P  Y8bd88P"       "88b888   d8P  Y8bd88" 888
888  88888888888888  888888    88888888888     .d888888888   88888888888  888
Y88b 888Y8b.    888 d88P888    Y8b.    Y88b.   888  888Y88b. Y8b.    Y88b 888
 "Y88888 "Y8888 88888P" 888     "Y8888  "Y8888P"Y888888 "Y888 "Y8888  "Y88888
                888
                888
                888

	**plugincheck V1 is no longer supported.**

	Use V2 instead: plugincheck2

	To install it see README https://github.com/grafana/plugin-validator\n`)

	if isGithubCi() {

		fmt.Println(`

		You are running plugincheck in a Github Action.

<<<<<<< HEAD
		Replace your github action plugincheck-related code with the following:
=======
	schemaFile, err := os.CreateTemp("", "plugin_*.schema.json")
	if err != nil {
		fmt.Fprintln(os.Stderr, "couldn't create schema file")
		os.Exit(1)
	}
	defer os.Remove(schemaFile.Name())
>>>>>>> 3379f39e

		- name: Lint plugin
        run: |
          git clone https://github.com/grafana/plugin-validator
          pushd ./plugin-validator/pkg/cmd/plugincheck2
          go install
          popd
          plugincheck2 ${{ steps.metadata.outputs.archive }}

		`)
	}
	os.Exit(1)

}

func isGithubCi() bool {
	return os.Getenv("GITHUB_ACTIONS") == "true"
}<|MERGE_RESOLUTION|>--- conflicted
+++ resolved
@@ -2,11 +2,6 @@
 
 import (
 	"fmt"
-<<<<<<< HEAD
-=======
-	"io"
-	"net/http"
->>>>>>> 3379f39e
 	"os"
 )
 
@@ -29,7 +24,8 @@
 
 	Use V2 instead: plugincheck2
 
-	To install it see README https://github.com/grafana/plugin-validator\n`)
+	To install it see README https://github.com/grafana/plugin-validator`)
+	fmt.Println()
 
 	if isGithubCi() {
 
@@ -37,16 +33,7 @@
 
 		You are running plugincheck in a Github Action.
 
-<<<<<<< HEAD
 		Replace your github action plugincheck-related code with the following:
-=======
-	schemaFile, err := os.CreateTemp("", "plugin_*.schema.json")
-	if err != nil {
-		fmt.Fprintln(os.Stderr, "couldn't create schema file")
-		os.Exit(1)
-	}
-	defer os.Remove(schemaFile.Name())
->>>>>>> 3379f39e
 
 		- name: Lint plugin
         run: |
