--- conflicted
+++ resolved
@@ -170,33 +170,6 @@
 
 	var outputMarshaler output.Marshaler
 
-<<<<<<< HEAD
-	if cfg.Global.JSONOutput && cfg.Global.GHAOutput {
-		logme.Errorln("can't have more than one output type set to true")
-		os.Exit(1)
-	}
-
-	if *outputToFile != "" || cfg.Global.JSONOutput {
-		// JSON output for either JSON CLI or JSON file
-		pluginID, pluginVersion, err := GetIDAndVersion(archiveDir)
-		if err != nil {
-			pluginID, pluginVersion = GetIDAndVersionFallBack(archiveDir)
-			archiveDiag := analysis.Diagnostic{
-				Name:     "zip-invalid",
-				Severity: analysis.Error,
-				Title:    "Plugin archive is improperly structured",
-				Detail:   "It is possible your plugin archive structure is incorrect. Please see https://grafana.com/developers/plugin-tools/publish-a-plugin/package-a-plugin for more information on how to package a plugin.",
-			}
-			diags["archive"] = append(diags["archive"], archiveDiag)
-		}
-		outputMarshaler = output.NewJSONMarshaler(pluginID, pluginVersion)
-	} else if cfg.Global.GHAOutput {
-		// GHA output
-		outputMarshaler = output.MarshalGHA
-	} else {
-		// CLI output
-		outputMarshaler = output.MarshalCLI
-=======
 	// Plugin ID and version (needed by JSON output)
 	pluginID, pluginVersion, err := GetIDAndVersion(archiveDir)
 	if err != nil {
@@ -208,7 +181,6 @@
 			Detail:   "It is possible your plugin archive structure is incorrect. Please see https://grafana.com/developers/plugin-tools/publish-a-plugin/package-a-plugin for more information on how to package a plugin.",
 		}
 		diags["archive"] = append(diags["archive"], archiveDiag)
->>>>>>> cbfb6405
 	}
 
 	// Additional JSON output to file
