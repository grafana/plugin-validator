package trackingscripts

import (
	"path/filepath"
	"testing"

	"github.com/grafana/plugin-validator/pkg/analysis"
	"github.com/grafana/plugin-validator/pkg/analysis/passes/modulejs"
	"github.com/grafana/plugin-validator/pkg/testpassinterceptor"
	"github.com/stretchr/testify/require"
)

func TestTrackingScriptsValid(t *testing.T) {
	var interceptor testpassinterceptor.TestPassInterceptor
	var moduleJsMap = map[string][]byte{
		"module.js": []byte(`import { PanelPlugin } from '@grafana/data'`),
	}
	pass := &analysis.Pass{
		RootDir: filepath.Join("./"),
		ResultOf: map[*analysis.Analyzer]interface{}{
			modulejs.Analyzer: moduleJsMap,
		},
		Report: interceptor.ReportInterceptor(),
	}

	_, err := Analyzer.Run(pass)
	require.NoError(t, err)
	require.Len(t, interceptor.Diagnostics, 0)
}

func TestTrackingScriptsInvalid(t *testing.T) {
	var interceptor testpassinterceptor.TestPassInterceptor
	var moduleJsMap = map[string][]byte{
		"module.js": []byte(`https://www.google-analytics.com/analytics.js`),
	}
	pass := &analysis.Pass{
		RootDir: filepath.Join("./"),
		ResultOf: map[*analysis.Analyzer]interface{}{
			modulejs.Analyzer: moduleJsMap,
		},
		Report: interceptor.ReportInterceptor(),
	}

	_, err := Analyzer.Run(pass)
	require.NoError(t, err)
	require.Len(t, interceptor.Diagnostics, 1)
	require.Equal(
		t,
		interceptor.Diagnostics[0].Title,
		"module.js: should not include tracking scripts",
	)
	require.Equal(
		t,
		interceptor.Diagnostics[0].Detail,
		"Tracking scripts are not allowed in Grafana plugins (e.g. google analytics). Please remove any usage of tracking code. Found: https://www.google-analytics.com/analytics.js",
	)
<<<<<<< HEAD
}

func TestNoFalsePositiveForSringsLookingLikeDomains(t *testing.T) {
	var interceptor testpassinterceptor.TestPassInterceptor
	var moduleJsMap = map[string][]byte{
		"module.js": []byte(`grafana-asserts-app.rules:read`),
	}
	pass := &analysis.Pass{
		RootDir: filepath.Join("./"),
		ResultOf: map[*analysis.Analyzer]interface{}{
			modulejs.Analyzer: moduleJsMap,
		},
		Report: interceptor.ReportInterceptor(),
	}

	_, err := Analyzer.Run(pass)
	require.NoError(t, err)
	require.Len(t, interceptor.Diagnostics, 0)
=======
>>>>>>> f03c5c16
}<|MERGE_RESOLUTION|>--- conflicted
+++ resolved
@@ -54,25 +54,4 @@
 		interceptor.Diagnostics[0].Detail,
 		"Tracking scripts are not allowed in Grafana plugins (e.g. google analytics). Please remove any usage of tracking code. Found: https://www.google-analytics.com/analytics.js",
 	)
-<<<<<<< HEAD
-}
-
-func TestNoFalsePositiveForSringsLookingLikeDomains(t *testing.T) {
-	var interceptor testpassinterceptor.TestPassInterceptor
-	var moduleJsMap = map[string][]byte{
-		"module.js": []byte(`grafana-asserts-app.rules:read`),
-	}
-	pass := &analysis.Pass{
-		RootDir: filepath.Join("./"),
-		ResultOf: map[*analysis.Analyzer]interface{}{
-			modulejs.Analyzer: moduleJsMap,
-		},
-		Report: interceptor.ReportInterceptor(),
-	}
-
-	_, err := Analyzer.Run(pass)
-	require.NoError(t, err)
-	require.Len(t, interceptor.Diagnostics, 0)
-=======
->>>>>>> f03c5c16
 }