--- conflicted
+++ resolved
@@ -18,11 +18,7 @@
 	pass := &analysis.Pass{
 		RootDir: filepath.Join("./"),
 		ResultOf: map[*analysis.Analyzer]interface{}{
-<<<<<<< HEAD
-			modulejs.Analyzer: &moduleJsMap,
-=======
 			modulejs.Analyzer: moduleJsMap,
->>>>>>> 77ca2865
 		},
 		Report: interceptor.ReportInterceptor(),
 	}
@@ -40,11 +36,7 @@
 	pass := &analysis.Pass{
 		RootDir: filepath.Join("./"),
 		ResultOf: map[*analysis.Analyzer]interface{}{
-<<<<<<< HEAD
-			modulejs.Analyzer: &moduleJsMap,
-=======
 			modulejs.Analyzer: moduleJsMap,
->>>>>>> 77ca2865
 		},
 		Report: interceptor.ReportInterceptor(),
 	}
