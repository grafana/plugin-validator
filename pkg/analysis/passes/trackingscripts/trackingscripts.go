--- conflicted
+++ resolved
@@ -25,17 +25,9 @@
 }
 
 func run(pass *analysis.Pass) (interface{}, error) {
-<<<<<<< HEAD
-=======
 
 	moduleJsMap, ok := pass.ResultOf[modulejs.Analyzer].(map[string][]byte)
 	if !ok || len(moduleJsMap) == 0 {
-		return nil, nil
-	}
->>>>>>> 77ca2865
-
-	moduleJsMap, ok := pass.ResultOf[modulejs.Analyzer].(*map[string][]byte)
-	if !ok || moduleJsMap == nil {
 		return nil, nil
 	}
 
@@ -43,16 +35,9 @@
 
 	hasTrackingScripts := false
 
-<<<<<<< HEAD
-	for _, content := range *moduleJsMap {
-		for _, url := range servers {
-			fmt.Println("url: ", url)
-			if len(url) > 0 && bytes.Contains(content, []byte(url)) {
-=======
 	for _, content := range moduleJsMap {
 		for _, url := range servers {
-			if bytes.Contains(content, []byte(url)) {
->>>>>>> 77ca2865
+			if len(url) > 0 && bytes.Contains(content, []byte(url)) {
 				pass.ReportResult(pass.AnalyzerName, trackingScripts, "module.js: should not include tracking scripts", "Tracking scripts are not allowed in Grafana plugins (e.g. google analytics). Please remove any usage of tracking code.")
 				hasTrackingScripts = true
 				break
