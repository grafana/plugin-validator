package logos

import (
	"path/filepath"
	"testing"

	"github.com/grafana/plugin-validator/pkg/analysis"
	"github.com/grafana/plugin-validator/pkg/analysis/passes/nestedmetadata"
	"github.com/grafana/plugin-validator/pkg/testpassinterceptor"
	"github.com/grafana/plugin-validator/pkg/utils"
	"github.com/stretchr/testify/require"
)

const pluginId = "test-plugin-panel"

func TestValidLogos(t *testing.T) {
	var interceptor testpassinterceptor.TestPassInterceptor
	pluginJsonContent := []byte(`{
    "id": "` + pluginId + `",
    "info": {
      "logos": {
        "small": "img/logo.svg",
        "large": "img/logo.svg"
      }
    }
  }`)

<<<<<<< HEAD
	meta, err := utils.JsonToMetadata(pluginJsonContent)
=======
	meta, err := utils.JSONToMetadata(pluginJsonContent)
>>>>>>> 7a582944
	require.NoError(t, err)

	pass := &analysis.Pass{
		RootDir: filepath.Join("./"),
		ResultOf: map[*analysis.Analyzer]interface{}{
			nestedmetadata.Analyzer: nestedmetadata.Metadatamap{
				"plugin.json": meta,
			},
		},
		Report: interceptor.ReportInterceptor(),
	}

	_, err = Analyzer.Run(pass)
	require.NoError(t, err)

	require.Len(t, interceptor.Diagnostics, 0)
}

func TestEmptyLargeLogo(t *testing.T) {
	var interceptor testpassinterceptor.TestPassInterceptor
	pluginJsonContent := []byte(`{
    "id": "` + pluginId + `",
    "info": {
      "logos": {
        "small": "img/logo.svg"
      }
    }
  }`)

<<<<<<< HEAD
	meta, err := utils.JsonToMetadata(pluginJsonContent)
=======
	meta, err := utils.JSONToMetadata(pluginJsonContent)
>>>>>>> 7a582944
	require.NoError(t, err)

	pass := &analysis.Pass{
		RootDir: filepath.Join("./"),
		ResultOf: map[*analysis.Analyzer]interface{}{
			nestedmetadata.Analyzer: nestedmetadata.Metadatamap{
				"plugin.json": meta,
			},
		},
		Report: interceptor.ReportInterceptor(),
	}

	_, err = Analyzer.Run(pass)
	require.NoError(t, err)

	require.Len(t, interceptor.Diagnostics, 1)
	require.Equal(
		t,
		"plugin.json: invalid empty large logo path for plugin.json",
		interceptor.Diagnostics[0].Title,
	)
}

func TestEmptySmallLogo(t *testing.T) {
	var interceptor testpassinterceptor.TestPassInterceptor
	pluginJsonContent := []byte(`{
    "id": "` + pluginId + `",
    "info": {
      "logos": {
        "large": "img/logo.svg"
      }
    }
  }`)

<<<<<<< HEAD
	meta, err := utils.JsonToMetadata(pluginJsonContent)
=======
	meta, err := utils.JSONToMetadata(pluginJsonContent)
>>>>>>> 7a582944
	require.NoError(t, err)

	pass := &analysis.Pass{
		RootDir: filepath.Join("./"),
		ResultOf: map[*analysis.Analyzer]interface{}{
			nestedmetadata.Analyzer: nestedmetadata.Metadatamap{
				"plugin.json": meta,
			},
		},
		Report: interceptor.ReportInterceptor(),
	}

	_, err = Analyzer.Run(pass)
	require.NoError(t, err)

	require.Len(t, interceptor.Diagnostics, 1)
	require.Equal(
		t,
		"plugin.json: invalid empty small logo path for plugin.json",
		interceptor.Diagnostics[0].Title,
	)
}

func TestValidNestedLogos(t *testing.T) {
	var interceptor testpassinterceptor.TestPassInterceptor
	pluginJsonContent := []byte(`{
    "id": "` + pluginId + `",
    "info": {
      "logos": {
        "small": "img/logo.svg",
        "large": "img/logo.svg"
      }
    }
  }`)

<<<<<<< HEAD
	meta, err := utils.JsonToMetadata(pluginJsonContent)
=======
	meta, err := utils.JSONToMetadata(pluginJsonContent)
>>>>>>> 7a582944
	require.NoError(t, err)

	pass := &analysis.Pass{
		RootDir: filepath.Join("./"),
		ResultOf: map[*analysis.Analyzer]interface{}{

			nestedmetadata.Analyzer: nestedmetadata.Metadatamap{
				"plugin.json":            meta,
				"datasource/plugin.json": meta,
			},
		},
		Report: interceptor.ReportInterceptor(),
	}

	_, err = Analyzer.Run(pass)
	require.NoError(t, err)
	require.Len(t, interceptor.Diagnostics, 0)
}

func TestNestedPluginJsonMissingSmallLogo(t *testing.T) {
	var interceptor testpassinterceptor.TestPassInterceptor
	pluginJsonContent := []byte(`{
    "id": "` + pluginId + `",
    "info": {
      "logos": {
        "small": "img/logo.svg",
        "large": "img/logo.svg"
      }
    }
  }`)

	wrongPluginJsonContent := []byte(`{
    "id": "` + pluginId + `",
    "info": {
      "logos": {
        "large": "img/logo.svg"
      }
    }
  }`)

<<<<<<< HEAD
	meta, err := utils.JsonToMetadata(pluginJsonContent)
	require.NoError(t, err)

	wrongMeta, err := utils.JsonToMetadata(wrongPluginJsonContent)
=======
	meta, err := utils.JSONToMetadata(pluginJsonContent)
	require.NoError(t, err)

	wrongMeta, err := utils.JSONToMetadata(wrongPluginJsonContent)
>>>>>>> 7a582944
	require.NoError(t, err)

	pass := &analysis.Pass{
		RootDir: filepath.Join("./"),
		ResultOf: map[*analysis.Analyzer]interface{}{

			nestedmetadata.Analyzer: nestedmetadata.Metadatamap{
				"plugin.json":            meta,
				"datasource/plugin.json": wrongMeta,
			},
		},
		Report: interceptor.ReportInterceptor(),
	}

	_, err = Analyzer.Run(pass)
	require.NoError(t, err)
	require.Len(t, interceptor.Diagnostics, 1)
	require.Equal(
		t,
		"plugin.json: invalid empty small logo path for datasource/plugin.json",
		interceptor.Diagnostics[0].Title,
	)
}<|MERGE_RESOLUTION|>--- conflicted
+++ resolved
@@ -25,11 +25,7 @@
     }
   }`)
 
-<<<<<<< HEAD
-	meta, err := utils.JsonToMetadata(pluginJsonContent)
-=======
 	meta, err := utils.JSONToMetadata(pluginJsonContent)
->>>>>>> 7a582944
 	require.NoError(t, err)
 
 	pass := &analysis.Pass{
@@ -59,11 +55,7 @@
     }
   }`)
 
-<<<<<<< HEAD
-	meta, err := utils.JsonToMetadata(pluginJsonContent)
-=======
 	meta, err := utils.JSONToMetadata(pluginJsonContent)
->>>>>>> 7a582944
 	require.NoError(t, err)
 
 	pass := &analysis.Pass{
@@ -98,11 +90,7 @@
     }
   }`)
 
-<<<<<<< HEAD
-	meta, err := utils.JsonToMetadata(pluginJsonContent)
-=======
 	meta, err := utils.JSONToMetadata(pluginJsonContent)
->>>>>>> 7a582944
 	require.NoError(t, err)
 
 	pass := &analysis.Pass{
@@ -138,11 +126,7 @@
     }
   }`)
 
-<<<<<<< HEAD
-	meta, err := utils.JsonToMetadata(pluginJsonContent)
-=======
 	meta, err := utils.JSONToMetadata(pluginJsonContent)
->>>>>>> 7a582944
 	require.NoError(t, err)
 
 	pass := &analysis.Pass{
@@ -183,17 +167,10 @@
     }
   }`)
 
-<<<<<<< HEAD
-	meta, err := utils.JsonToMetadata(pluginJsonContent)
-	require.NoError(t, err)
-
-	wrongMeta, err := utils.JsonToMetadata(wrongPluginJsonContent)
-=======
 	meta, err := utils.JSONToMetadata(pluginJsonContent)
 	require.NoError(t, err)
 
 	wrongMeta, err := utils.JSONToMetadata(wrongPluginJsonContent)
->>>>>>> 7a582944
 	require.NoError(t, err)
 
 	pass := &analysis.Pass{
