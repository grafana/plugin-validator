package signature

import (
	"bytes"
	"crypto/sha256"
	"encoding/hex"
	"encoding/json"
	"errors"
	"fmt"
	"io"
	"net/http"
	"os"
	"path/filepath"

	"golang.org/x/crypto/openpgp"           //nolint:staticcheck
	"golang.org/x/crypto/openpgp/clearsign" //nolint:staticcheck

	"github.com/grafana/plugin-validator/pkg/analysis"
	"github.com/grafana/plugin-validator/pkg/analysis/passes/archive"
	"github.com/grafana/plugin-validator/pkg/analysis/passes/manifest"
	"github.com/grafana/plugin-validator/pkg/analysis/passes/metadata"
)

var (
	unsignedPlugin    = &analysis.Rule{Name: "unsigned-plugin", Severity: analysis.Warning}
	modifiedSignature = &analysis.Rule{Name: "modified-signature", Severity: analysis.Warning}
	invalidSignature  = &analysis.Rule{Name: "invalid-signature", Severity: analysis.Warning}
	privateSignature  = &analysis.Rule{Name: "private-signature", Severity: analysis.Warning}
)

var Analyzer = &analysis.Analyzer{
	Name:     "signature",
	Requires: []*analysis.Analyzer{manifest.Analyzer, metadata.Analyzer},
	Run:      run,
	Rules:    []*analysis.Rule{unsignedPlugin, modifiedSignature, invalidSignature, privateSignature},
	ReadmeInfo: analysis.ReadmeInfo{
		Name:        "Signature",
		Description: "Ensures the plugin has a valid signature.",
	},
}

func run(pass *analysis.Pass) (interface{}, error) {
	archiveDir, ok := pass.ResultOf[archive.Analyzer].(string)
	if !ok {
		return nil, nil
	}

	md, ok := pass.ResultOf[metadata.Analyzer].([]byte)
	if !ok {
		return nil, nil
	}

	mf, ok := pass.ResultOf[manifest.Analyzer].([]byte)
	if !ok {
		return nil, nil
	}

	var data struct {
		ID   string `json:"id"`
		Info struct {
			Version string `json:"version"`
		} `json:"info"`
	}
	if err := json.Unmarshal(md, &data); err != nil {
		return nil, nil
	}

	state, err := getPluginSignatureState(data.ID, data.Info.Version, archiveDir, mf)
	if err != nil {
<<<<<<< HEAD
		return fmt.Errorf("failed to check plugin signature: %w", err), nil
=======
		pass.ReportResult(pass.AnalyzerName, invalidSignature, "MANIFEST.txt: failed to check plugin signature", err.Error())
		return nil, nil
>>>>>>> 591f2cef
	}

	switch state {
	case PluginSignatureUnsigned:
		pass.ReportResult(pass.AnalyzerName, unsignedPlugin, "unsigned plugin", "")
	case PluginSignatureInvalid:
		pass.ReportResult(pass.AnalyzerName, invalidSignature, "MANIFEST.txt: invalid plugin signature", "The plugin might had been modified after it was signed.")
	case PluginSignatureModified:
		pass.ReportResult(pass.AnalyzerName, modifiedSignature, "MANIFEST.txt: plugin has been modified since it was signed", "The plugin might had been modified after it was signed.")
	default:
		if unsignedPlugin.ReportAll {
			unsignedPlugin.Severity = analysis.OK
			pass.ReportResult(pass.AnalyzerName, unsignedPlugin, "MANIFEST.txt: plugin is signed", "")
			invalidSignature.Severity = analysis.OK
			pass.ReportResult(pass.AnalyzerName, invalidSignature, "MANIFEST.txt: valid plugin signature", "")
			modifiedSignature.Severity = analysis.OK
			pass.ReportResult(pass.AnalyzerName, modifiedSignature, "MANIFEST.txt: plugin has not been modified since it was signed", "")
		}
	}

	if state != PluginSignatureUnsigned {
		m, err := readPluginManifest(mf)
		if err != nil {
			return nil, err
		}

		if m.SignatureType == "private" {
			pass.ReportResult(pass.AnalyzerName, privateSignature, "MANIFEST.txt: plugin must be signed under community or commercial signature level", "The plugin is signed under private signature level.")
		} else {
			if privateSignature.ReportAll {
				privateSignature.Severity = analysis.OK
				pass.ReportResult(pass.AnalyzerName, privateSignature, "MANIFEST.txt: plugin is signed under community or commercial signature level", "")
			}
		}
	}

	return nil, nil
}

type PluginSignature int

const (
	PluginSignatureUnsigned PluginSignature = iota
	PluginSignatureInvalid
	PluginSignatureModified
	PluginSignatureValid
)

type PluginBase struct {
	ID        string
	PluginDir string
	Version   string
}

var errFileHashMismatch = errors.New("file hash mismatch")

func checkFileSignature(fp string, expHash string) error {
	f, err := os.Open(fp)
	if err != nil {
		return err
	}
	defer f.Close()

	h := sha256.New()
	if _, err = io.Copy(h, f); err != nil {
		return err
	}
	sum := hex.EncodeToString(h.Sum(nil))
	if sum != expHash {
		return fmt.Errorf("%w: expected %q, got %q", errFileHashMismatch, expHash, sum)
	}
	return nil
}

func getPluginSignatureState(pluginID, version, pluginDir string, byteValue []byte) (PluginSignature, error) {
	if len(byteValue) < 10 {
		return PluginSignatureUnsigned, nil
	}

	m, err := readPluginManifest(byteValue)
	if err != nil {
		return PluginSignatureInvalid, nil
	}

	// Make sure the versions all match
	if m.Plugin != pluginID || m.Version != version {
		return PluginSignatureModified, nil
	}

	// Verify the manifest contents
	for p, hash := range m.Files {
		err = checkFileSignature(filepath.Join(pluginDir, p), hash)
		if errors.Is(err, errFileHashMismatch) {
			return PluginSignatureModified, nil
		}
		if err != nil {
			return 0, err
		}
	}
	// Everything OK
	return PluginSignatureValid, nil
}

// pluginManifest holds details for the file manifest
type pluginManifest struct {
	Plugin        string            `json:"plugin"`
	Version       string            `json:"version"`
	KeyID         string            `json:"keyId"`
	Time          int64             `json:"time"`
	Files         map[string]string `json:"files"`
	SignatureType string            `json:"signatureType"`
}

// readPluginManifest attempts to read and verify the plugin manifest
// if any error occurs or the manifest is not valid, this will return an error
func readPluginManifest(body []byte) (*pluginManifest, error) {
	block, _ := clearsign.Decode(body)
	if block == nil {
		return nil, errors.New("unable to decode manifest")
	}

	// Convert to a well typed object
	m := &pluginManifest{}
	err := json.Unmarshal(block.Plaintext, &m)
	if err != nil {
		return nil, fmt.Errorf("error parsing manifest JSON: %w", err)
	}

	publicKeyText, err := publicKey()
	if err != nil {
		return nil, fmt.Errorf("failed to get public key: %w", err)
	}

	keyring, err := openpgp.ReadArmoredKeyRing(bytes.NewBufferString(publicKeyText))
	if err != nil {
		return nil, fmt.Errorf("failed to parse public key: %w", err)
	}

	if _, err := openpgp.CheckDetachedSignature(keyring,
		bytes.NewBuffer(block.Bytes),
		block.ArmoredSignature.Body); err != nil {
		return nil, fmt.Errorf("failed to check signature: %w", err)
	}

	return m, nil
}

func publicKey() (string, error) {
	var data struct {
		Items []struct {
			KeyID  string `json:"keyId"`
			Since  int64  `json:"since"`
			Public string `json:"public"`
		}
	}

	resp, err := http.Get("https://grafana.com/api/plugins/ci/keys")
	if err != nil {
		return "", err
	}
	defer resp.Body.Close()

	if err := json.NewDecoder(resp.Body).Decode(&data); err != nil {
		return "", err
	}

	if len(data.Items) == 0 {
		return "", errors.New("missing public key")
	}

	return data.Items[0].Public, nil
}<|MERGE_RESOLUTION|>--- conflicted
+++ resolved
@@ -67,12 +67,8 @@
 
 	state, err := getPluginSignatureState(data.ID, data.Info.Version, archiveDir, mf)
 	if err != nil {
-<<<<<<< HEAD
-		return fmt.Errorf("failed to check plugin signature: %w", err), nil
-=======
 		pass.ReportResult(pass.AnalyzerName, invalidSignature, "MANIFEST.txt: failed to check plugin signature", err.Error())
 		return nil, nil
->>>>>>> 591f2cef
 	}
 
 	switch state {
