package sdkusage

import (
	"path/filepath"
	"testing"

	"github.com/grafana/plugin-validator/pkg/analysis"
	"github.com/grafana/plugin-validator/pkg/analysis/passes/nestedmetadata"
	"github.com/grafana/plugin-validator/pkg/analysis/passes/sourcecode"
	"github.com/grafana/plugin-validator/pkg/testpassinterceptor"
	"github.com/grafana/plugin-validator/pkg/utils"
<<<<<<< HEAD
	"github.com/jarcoal/httpmock"
=======
>>>>>>> ec6db70a
	"github.com/stretchr/testify/require"
)

func TestGoModNotFound(t *testing.T) {
	var interceptor testpassinterceptor.TestPassInterceptor
	pluginJsonContent := []byte(`{
    "name": "my plugin name",
    "backend": true,
    "executable": "gx_plugin"
  }`)

<<<<<<< HEAD
	meta, err := utils.JsonToMetadata(pluginJsonContent)
=======
	meta, err := utils.JSONToMetadata(pluginJsonContent)
>>>>>>> ec6db70a
	require.NoError(t, err)

	pass := &analysis.Pass{
		RootDir: filepath.Join("./"),
		ResultOf: map[*analysis.Analyzer]interface{}{
			sourcecode.Analyzer: filepath.Join("testdata", "nogomod"),
			nestedmetadata.Analyzer: nestedmetadata.Metadatamap{
				"plugin.json": meta,
			},
		},
		Report: interceptor.ReportInterceptor(),
	}

	_, err = Analyzer.Run(pass)
	require.NoError(t, err)
	require.Len(t, interceptor.Diagnostics, 1)
	require.Equal(
		t,
		"go.mod can not be found in your source code",
		interceptor.Diagnostics[0].Title,
	)
}

func TestGoModNotParseable(t *testing.T) {
	var interceptor testpassinterceptor.TestPassInterceptor
	pluginJsonContent := []byte(`{
    "name": "my plugin name",
    "backend": true,
    "executable": "gx_plugin"
  }`)
<<<<<<< HEAD
	meta, err := utils.JsonToMetadata(pluginJsonContent)
=======
	meta, err := utils.JSONToMetadata(pluginJsonContent)
>>>>>>> ec6db70a
	require.NoError(t, err)

	pass := &analysis.Pass{
		RootDir: filepath.Join("./"),
		ResultOf: map[*analysis.Analyzer]interface{}{
			sourcecode.Analyzer: filepath.Join("testdata", "gomodwrong"),
			nestedmetadata.Analyzer: nestedmetadata.Metadatamap{
				"plugin.json": meta,
			},
		},
		Report: interceptor.ReportInterceptor(),
	}

	_, err = Analyzer.Run(pass)
	require.NoError(t, err)
	require.Len(t, interceptor.Diagnostics, 1)
	require.Equal(
		t,
		"go.mod can not be parsed from your source code",
		interceptor.Diagnostics[0].Title,
	)
}

func TestValidGoMod(t *testing.T) {
	httpmock.Activate()
	defer httpmock.DeactivateAndReset()

	// mock latest request
	httpmock.RegisterResponder(
		"GET",
		"https://api.github.com/repos/grafana/grafana-plugin-sdk-go/releases/latest",
		httpmock.NewStringResponder(
			200,
			`{ "tag_name": "v0.230.0", "published_at": "2024-05-09T10:03:16Z" }`,
		),
	)

	// mock tag request
	httpmock.RegisterResponder(
		"GET",
		"https://api.github.com/repos/grafana/grafana-plugin-sdk-go/releases/tags/v0.225.0",
		httpmock.NewStringResponder(
			200,
			`{ "tag_name": "v0.225.0", "published_at": "2024-04-18T11:07:23Z" }`,
		),
	)

	var interceptor testpassinterceptor.TestPassInterceptor
	pluginJsonContent := []byte(`{
    "name": "my plugin name",
    "backend": true,
    "executable": "gx_plugin"
  }`)
<<<<<<< HEAD
	meta, err := utils.JsonToMetadata(pluginJsonContent)
=======
	meta, err := utils.JSONToMetadata(pluginJsonContent)
>>>>>>> ec6db70a
	require.NoError(t, err)

	pass := &analysis.Pass{
		RootDir: filepath.Join("./"),
		ResultOf: map[*analysis.Analyzer]interface{}{
			sourcecode.Analyzer: filepath.Join("testdata", "validgomod"),
			nestedmetadata.Analyzer: nestedmetadata.Metadatamap{
				"plugin.json": meta,
			},
		},
		Report: interceptor.ReportInterceptor(),
	}

	_, err = Analyzer.Run(pass)
	require.NoError(t, err)
	require.Len(t, interceptor.Diagnostics, 0)
}

func TestValidGoModWithNoGrafanaSdk(t *testing.T) {
	var interceptor testpassinterceptor.TestPassInterceptor
	pluginJsonContent := []byte(`{
    "name": "my plugin name",
    "backend": true,
    "executable": "gx_plugin"
  }`)
<<<<<<< HEAD
	meta, err := utils.JsonToMetadata(pluginJsonContent)
=======
	meta, err := utils.JSONToMetadata(pluginJsonContent)
>>>>>>> ec6db70a
	require.NoError(t, err)

	pass := &analysis.Pass{
		RootDir: filepath.Join("./"),
		ResultOf: map[*analysis.Analyzer]interface{}{
			sourcecode.Analyzer: filepath.Join("testdata", "nografanagosdk"),
			nestedmetadata.Analyzer: nestedmetadata.Metadatamap{
				"plugin.json": meta,
			},
		},
		Report: interceptor.ReportInterceptor(),
	}

	_, err = Analyzer.Run(pass)
	require.NoError(t, err)
	require.Len(t, interceptor.Diagnostics, 1)
	require.Equal(
		t,
		"Your plugin uses a backend (backend=true), but the Grafana go sdk is not used",
		interceptor.Diagnostics[0].Title,
	)
}

func TestTwoMonthsOldSdk(t *testing.T) {
	httpmock.Activate()
	defer httpmock.DeactivateAndReset()

	// mock latest request
	httpmock.RegisterResponder(
		"GET",
		"https://api.github.com/repos/grafana/grafana-plugin-sdk-go/releases/latest",
		httpmock.NewStringResponder(
			200,
			`{ "tag_name": "v0.230.0", "published_at": "2024-05-09T10:03:16Z" }`,
		),
	)

	// mock tag request
	httpmock.RegisterResponder(
		"GET",
		"https://api.github.com/repos/grafana/grafana-plugin-sdk-go/releases/tags/v0.212.0",
		httpmock.NewStringResponder(
			200,
			`{ "tag_name": "v0.212.0", "published_at": "2024-02-19T13:06:21Z" }`,
		),
	)

	var interceptor testpassinterceptor.TestPassInterceptor
	pluginJsonContent := []byte(`{
    "name": "my plugin name",
    "backend": true,
    "executable": "gx_plugin"
  }`)
	meta, err := utils.JsonToMetadata(pluginJsonContent)
	require.NoError(t, err)

	pass := &analysis.Pass{
		RootDir: filepath.Join("./"),
		ResultOf: map[*analysis.Analyzer]interface{}{
			sourcecode.Analyzer: filepath.Join("testdata", "sdk-2-months-old"),
			nestedmetadata.Analyzer: nestedmetadata.Metadatamap{
				"plugin.json": meta,
			},
		},
		Report: interceptor.ReportInterceptor(),
	}

	_, err = Analyzer.Run(pass)
	require.NoError(t, err)
	require.Len(t, interceptor.Diagnostics, 1)

	require.Equal(
		t,
		"Your Grafana go sdk is older than 2 months",
		interceptor.Diagnostics[0].Title,
	)
}

func TestFiveMonthsOld(t *testing.T) {
	httpmock.Activate()
	defer httpmock.DeactivateAndReset()

	// mock latest request
	httpmock.RegisterResponder(
		"GET",
		"https://api.github.com/repos/grafana/grafana-plugin-sdk-go/releases/latest",
		httpmock.NewStringResponder(
			200,
			`{ "tag_name": "v0.230.0", "published_at": "2024-05-09T10:03:16Z" }`,
		),
	)

	// mock tag request
	httpmock.RegisterResponder(
		"GET",
		"https://api.github.com/repos/grafana/grafana-plugin-sdk-go/releases/tags/v0.187.0",
		httpmock.NewStringResponder(
			200,
			`{ "tag_name": "v0.187.0", "published_at": "2023-10-19T11:06:45Z" }`,
		),
	)

	var interceptor testpassinterceptor.TestPassInterceptor
	pluginJsonContent := []byte(`{
    "name": "my plugin name",
    "backend": true,
    "executable": "gx_plugin"
  }`)
	meta, err := utils.JsonToMetadata(pluginJsonContent)
	require.NoError(t, err)

	pass := &analysis.Pass{
		RootDir: filepath.Join("./"),
		ResultOf: map[*analysis.Analyzer]interface{}{
			sourcecode.Analyzer: filepath.Join("testdata", "sdk-5-months-old"),
			nestedmetadata.Analyzer: nestedmetadata.Metadatamap{
				"plugin.json": meta,
			},
		},
		Report: interceptor.ReportInterceptor(),
	}

	_, err = Analyzer.Run(pass)
	require.NoError(t, err)
	require.Len(t, interceptor.Diagnostics, 1)

	require.Equal(
		t,
		"Your Grafana go sdk is older than 5 months",
		interceptor.Diagnostics[0].Title,
	)
}<|MERGE_RESOLUTION|>--- conflicted
+++ resolved
@@ -9,10 +9,6 @@
 	"github.com/grafana/plugin-validator/pkg/analysis/passes/sourcecode"
 	"github.com/grafana/plugin-validator/pkg/testpassinterceptor"
 	"github.com/grafana/plugin-validator/pkg/utils"
-<<<<<<< HEAD
-	"github.com/jarcoal/httpmock"
-=======
->>>>>>> ec6db70a
 	"github.com/stretchr/testify/require"
 )
 
@@ -24,11 +20,7 @@
     "executable": "gx_plugin"
   }`)
 
-<<<<<<< HEAD
-	meta, err := utils.JsonToMetadata(pluginJsonContent)
-=======
-	meta, err := utils.JSONToMetadata(pluginJsonContent)
->>>>>>> ec6db70a
+	meta, err := utils.JSONToMetadata(pluginJsonContent)
 	require.NoError(t, err)
 
 	pass := &analysis.Pass{
@@ -59,11 +51,7 @@
     "backend": true,
     "executable": "gx_plugin"
   }`)
-<<<<<<< HEAD
-	meta, err := utils.JsonToMetadata(pluginJsonContent)
-=======
-	meta, err := utils.JSONToMetadata(pluginJsonContent)
->>>>>>> ec6db70a
+	meta, err := utils.JSONToMetadata(pluginJsonContent)
 	require.NoError(t, err)
 
 	pass := &analysis.Pass{
@@ -117,11 +105,7 @@
     "backend": true,
     "executable": "gx_plugin"
   }`)
-<<<<<<< HEAD
-	meta, err := utils.JsonToMetadata(pluginJsonContent)
-=======
-	meta, err := utils.JSONToMetadata(pluginJsonContent)
->>>>>>> ec6db70a
+	meta, err := utils.JSONToMetadata(pluginJsonContent)
 	require.NoError(t, err)
 
 	pass := &analysis.Pass{
@@ -147,11 +131,7 @@
     "backend": true,
     "executable": "gx_plugin"
   }`)
-<<<<<<< HEAD
-	meta, err := utils.JsonToMetadata(pluginJsonContent)
-=======
-	meta, err := utils.JSONToMetadata(pluginJsonContent)
->>>>>>> ec6db70a
+	meta, err := utils.JSONToMetadata(pluginJsonContent)
 	require.NoError(t, err)
 
 	pass := &analysis.Pass{
