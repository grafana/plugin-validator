--- conflicted
+++ resolved
@@ -24,11 +24,7 @@
 		"executable": "test-plugin-panel"
   }`)
 
-<<<<<<< HEAD
-	meta, err := utils.JsonToMetadata(pluginJsonContent)
-=======
-	meta, err := utils.JSONToMetadata(pluginJsonContent)
->>>>>>> ec6db70a
+	meta, err := utils.JSONToMetadata(pluginJsonContent)
 	require.NoError(t, err)
 
 	// due to CI running on linux, we need to re-create the correct permissions
@@ -66,11 +62,7 @@
 		"type": "panel",
 		"executable": "test-plugin-panel"
 	}`)
-<<<<<<< HEAD
-	meta, err := utils.JsonToMetadata(pluginJsonContent)
-=======
-	meta, err := utils.JSONToMetadata(pluginJsonContent)
->>>>>>> ec6db70a
+	meta, err := utils.JSONToMetadata(pluginJsonContent)
 	require.NoError(t, err)
 
 	pass := &analysis.Pass{
@@ -103,11 +95,7 @@
 		"executable": "binaries/test-plugin-panel"
 	}`)
 
-<<<<<<< HEAD
-	meta, err := utils.JsonToMetadata(pluginJsonContent)
-=======
-	meta, err := utils.JSONToMetadata(pluginJsonContent)
->>>>>>> ec6db70a
+	meta, err := utils.JSONToMetadata(pluginJsonContent)
 	require.NoError(t, err)
 
 	// due to CI running on linux, we need to re-create the correct permissions
@@ -145,11 +133,7 @@
 		"executable": "test-plugin-panel"
 	}`)
 
-<<<<<<< HEAD
-	meta, err := utils.JsonToMetadata(pluginJsonContent)
-=======
-	meta, err := utils.JSONToMetadata(pluginJsonContent)
->>>>>>> ec6db70a
+	meta, err := utils.JSONToMetadata(pluginJsonContent)
 	require.NoError(t, err)
 
 	// due to CI running on linux, we need to re-create the correct permissions
@@ -199,11 +183,7 @@
 		"executable": "test-plugin-app"
   }`)
 
-<<<<<<< HEAD
-	meta, err := utils.JsonToMetadata(pluginJsonContent)
-=======
-	meta, err := utils.JSONToMetadata(pluginJsonContent)
->>>>>>> ec6db70a
+	meta, err := utils.JSONToMetadata(pluginJsonContent)
 	require.NoError(t, err)
 
 	pluginJsonNestedContent := []byte(`{
@@ -211,11 +191,7 @@
 		"type": "panel",
 		"executable": "test-plugin-datasource"
   }`)
-<<<<<<< HEAD
-	nestedMeta, err := utils.JsonToMetadata(pluginJsonNestedContent)
-=======
 	nestedMeta, err := utils.JSONToMetadata(pluginJsonNestedContent)
->>>>>>> ec6db70a
 	require.NoError(t, err)
 
 	// due to CI running on linux, we need to re-create the correct permissions
@@ -259,11 +235,7 @@
 		"executable": "test-plugin-app"
   }`)
 
-<<<<<<< HEAD
-	meta, err := utils.JsonToMetadata(pluginJsonContent)
-=======
-	meta, err := utils.JSONToMetadata(pluginJsonContent)
->>>>>>> ec6db70a
+	meta, err := utils.JSONToMetadata(pluginJsonContent)
 	require.NoError(t, err)
 
 	pluginJsonNestedContent := []byte(`{
@@ -271,11 +243,7 @@
 		"type": "panel",
 		"executable": "test-plugin-datasource"
   }`)
-<<<<<<< HEAD
-	nestedMeta, err := utils.JsonToMetadata(pluginJsonNestedContent)
-=======
 	nestedMeta, err := utils.JSONToMetadata(pluginJsonNestedContent)
->>>>>>> ec6db70a
 	require.NoError(t, err)
 
 	// due to CI running on linux, we need to re-create the correct permissions
