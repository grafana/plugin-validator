--- conflicted
+++ resolved
@@ -14,7 +14,6 @@
     steps:
       - uses: actions/checkout@v4
 
-<<<<<<< HEAD
       - name: Set up Go
         uses: actions/setup-go@v5
         with:
@@ -32,10 +31,9 @@
 
       - name: Install golangci-lint
         run: curl -sSfL https://raw.githubusercontent.com/golangci/golangci-lint/master/install.sh | sh -s -- -b $(go env GOPATH)/bin v1.57.1
-=======
+
       - name: Set up Docker Buildx
         uses: docker/setup-buildx-action@v3
->>>>>>> 7a690ff7
 
       - name: Build and test Docker container
         uses: docker/build-push-action@v5
